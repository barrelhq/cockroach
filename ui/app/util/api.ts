--- conflicted
+++ resolved
@@ -49,27 +49,15 @@
 export type TableStatsRequestMessage = cockroach.server.serverpb.TableStatsRequestMessage;
 export type TableStatsResponseMessage = cockroach.server.serverpb.TableStatsResponseMessage;
 
-<<<<<<< HEAD
-export type LogsRequest = cockroach.server.serverpb.LogsRequest;
+export type LogsRequestMessage = cockroach.server.serverpb.LogsRequestMessage;
 export type LogEntriesResponseMessage = cockroach.server.serverpb.LogEntriesResponseMessage;
 
 // API constants
 
 export const API_PREFIX = "/_admin/v1";
 export const STATUS_PREFIX = "/_status";
-let TIMEOUT = 30000; // 30 seconds in milliseconds.
-=======
-export const API_PREFIX = "/_admin/v1";
->>>>>>> 76967268
 
-/**
- * HELPER FUNCTIONS
- */
-
-// Changes the fetch timeout; only used for testing.
-export function setFetchTimeout(v: number) {
-  TIMEOUT = v;
-};
+// HELPER FUNCTIONS
 
 // Inspired by https://github.com/github/fetch/issues/175
 //
@@ -104,18 +92,6 @@
   decode(buffer: ArrayBuffer): TResponseMessage
   decode(buffer: ByteBuffer): TResponseMessage
   decode64(buffer: string): TResponseMessage
-<<<<<<< HEAD
-}>(builder: TResponseMessageBuilder, url: string, req: TRequestMessage = null): Promise<TResponseMessage> {
-  return timeout(fetch(url, {
-    method: req ? "POST" : "GET",
-    headers: {
-      "Accept": "application/x-protobuf",
-      "Content-Type": "application/x-protobuf",
-      "Grpc-Timeout": TIMEOUT + "m", // m is milliseconds
-    },
-    body: req ? req.toArrayBuffer() : undefined,
-  })).then((res) => {
-=======
 }>(builder: TResponseMessageBuilder, url: string, req: TRequestMessage = null, timeout: moment.Duration = moment.duration(30, "s")): Promise<TResponseMessage> {
   return withTimeout(
     fetch(url, {
@@ -129,7 +105,6 @@
     }),
     timeout
    ).then((res) => {
->>>>>>> 76967268
     if (!res.ok) {
       throw Error(res.statusText);
     }
@@ -208,17 +183,12 @@
 }
 
 // getTableStats gets details stats about the current table
-<<<<<<< HEAD
-export function getTableStats(req: TableStatsRequest): Promise<TableStatsResponseMessage> {
-  return Fetch(serverpb.TableStatsResponse, `${API_PREFIX}/databases/${req.database}/tables/${req.table}/stats`);
+export function getTableStats(req: TableStatsRequestMessage, timeout?: moment.Duration): Promise<TableStatsResponseMessage> {
+  return timeoutFetch(serverpb.TableStatsResponse, `${API_PREFIX}/databases/${req.database}/tables/${req.table}/stats`, null, timeout);
 }
 
 // TODO (maxlang): add filtering
 // getLogs gets the logs for a specific node
-export function getLogs(req: LogsRequest): Promise<LogEntriesResponseMessage> {
-  return Fetch(serverpb.LogEntriesResponse, `${STATUS_PREFIX}/logs/${req.node_id}`);
-=======
-export function getTableStats(req: TableStatsRequestMessage, timeout?: moment.Duration): Promise<TableStatsResponseMessage> {
-  return timeoutFetch(serverpb.TableStatsResponse, `${API_PREFIX}/databases/${req.database}/tables/${req.table}/stats`, null, timeout);
->>>>>>> 76967268
+export function getLogs(req: LogsRequestMessage, timeout?: moment.Duration): Promise<LogEntriesResponseMessage> {
+  return timeoutFetch(serverpb.LogEntriesResponse, `${STATUS_PREFIX}/logs/${req.node_id}`, null, timeout);
 }